--- conflicted
+++ resolved
@@ -86,7 +86,6 @@
 
         temperature = config.temperature
         # temperature = 0 # Note: temperature throughout the code base is currently set to Zero
-<<<<<<< HEAD
         provider = get_llm(
             config.smart_llm_provider,
             model=config.smart_llm_model,
@@ -94,10 +93,6 @@
             max_tokens=config.smart_token_limit,
             **config.llm_kwargs,
         )
-=======
-        provider = get_llm(config.llm_provider, model=config.smart_llm_model,
-                           temperature=temperature, max_tokens=config.smart_token_limit, **config.llm_kwargs)
->>>>>>> e536be58
         model = provider.llm
 
         chain = prompt | model | parser
